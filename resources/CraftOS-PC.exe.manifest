﻿<?xml version="1.0" encoding="UTF-8" standalone="yes"?>
  <assembly manifestVersion="1.0" xmlns="urn:schemas-microsoft-com:asm.v1" xmlns:asmv3="urn:schemas-microsoft-com:asm.v3">
    <assemblyIdentity
      type="win32"
<<<<<<< HEAD
      name="CraftOS-PC Accelerated"
      version="2.4.4.0"
=======
      name="CraftOS-PC"
      version="2.4.5.0"
>>>>>>> eeb9656c
      processorArchitecture="amd64"
    />
  <description>Advanced ComputerCraft Emulator</description>
  <trustInfo xmlns="urn:schemas-microsoft-com:asm.v3">
    <security>
      <requestedPrivileges>
        <requestedExecutionLevel
            level="asInvoker"
            uiAccess="false"
                />
      </requestedPrivileges>
    </security>
  </trustInfo>
  <compatibility xmlns="urn:schemas-microsoft-com:compatibility.v1">
    <application>
      <!-- Windows 10 -->
      <supportedOS Id="{8e0f7a12-bfb3-4fe8-b9a5-48fd50a15a9a}"/>
      <!-- Windows 8.1 -->
      <supportedOS Id="{1f676c76-80e1-4239-95bb-83d0f6d0da78}"/>
      <!-- Windows Vista -->
      <supportedOS Id="{e2011457-1546-43c5-a5fe-008deee3d3f0}"/>
      <!-- Windows 7 -->
      <supportedOS Id="{35138b9a-5d96-4fbd-8e2d-a2440225f93a}"/>
      <!-- Windows 8 -->
      <supportedOS Id="{4a2f28e3-53b9-4441-ba9c-d69d4a4a6e38}"/>
    </application>
  </compatibility>
  <dependency>
    <dependentAssembly>
      <assemblyIdentity
          type="win32"
          name="Microsoft.Windows.Common-Controls"
          version="6.0.0.0"
          processorArchitecture="AMD64"
          publicKeyToken="6595b64144ccf1df"
          language="*"
        />
    </dependentAssembly>
  </dependency>
</assembly><|MERGE_RESOLUTION|>--- conflicted
+++ resolved
@@ -2,13 +2,8 @@
   <assembly manifestVersion="1.0" xmlns="urn:schemas-microsoft-com:asm.v1" xmlns:asmv3="urn:schemas-microsoft-com:asm.v3">
     <assemblyIdentity
       type="win32"
-<<<<<<< HEAD
       name="CraftOS-PC Accelerated"
-      version="2.4.4.0"
-=======
-      name="CraftOS-PC"
       version="2.4.5.0"
->>>>>>> eeb9656c
       processorArchitecture="amd64"
     />
   <description>Advanced ComputerCraft Emulator</description>
