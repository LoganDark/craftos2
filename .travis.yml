--- conflicted
+++ resolved
@@ -5,11 +5,7 @@
   - git submodule update --init --recursive
   - make -C craftos2-lua linux
   - sudo git clone https://github.com/MCJack123/craftos2-rom /usr/local/share/craftos
-<<<<<<< HEAD
   - sudo apt install -y libluajit-5.1-dev libsdl2-dev libsdl2-mixer-dev libhpdf-dev libpng++-dev libpoco-dev libncurses-dev
-=======
-  - sudo apt install -y libsdl2-dev libsdl2-mixer-dev libhpdf-dev libpng++-dev libpoco-dev libncurses-dev
->>>>>>> 6a3251d5
 addons:
   apt:
     update: true