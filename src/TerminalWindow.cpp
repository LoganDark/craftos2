--- conflicted
+++ resolved
@@ -213,13 +213,8 @@
             if (newWidth > width) std::fill(colors[i].begin() + width, colors[i].end(), 0xF0);
         }
         this->pixels.resize(newHeight * fontHeight);
-<<<<<<< HEAD
         if (newHeight > height) std::fill(pixels.begin() + (height * fontHeight), pixels.end(), std::vector<unsigned char>(newWidth * fontWidth, 0x0F));
-        for (int i = 0; i < pixels.size(); i++) {
-=======
-        if (newHeight > height) std::fill(pixels.begin() + (height * fontHeight), pixels.end(), std::vector<char>(newWidth * fontWidth, 0x0F));
         for (unsigned i = 0; i < pixels.size(); i++) {
->>>>>>> 1afde2b9
             pixels[i].resize(newWidth * fontWidth);
             if (newWidth > width) std::fill(pixels[i].begin() + (width * fontWidth), pixels[i].end(), 0x0F);
         }
