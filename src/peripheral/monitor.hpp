/*
 * peripheral/monitor.hpp
 * CraftOS-PC 2
 * 
 * This file defines the class for the monitor peripheral.
 * 
 * This code is licensed under the MIT license.
 * Copyright (c) 2019-2020 JackMacWindows.
 */

#ifndef PERIPHERAL_MONITOR_HPP
#define PERIPHERAL_MONITOR_HPP
#include <chrono>
#include <peripheral.hpp>
#include <Terminal.hpp>
#ifdef scroll
#undef scroll
#endif

class monitor : public peripheral {
private:
    unsigned char colors = 0xF0;
    std::chrono::high_resolution_clock::time_point last_blink = std::chrono::high_resolution_clock::now();
    int write(lua_State *L);
    int scroll(lua_State *L);
    int setCursorPos(lua_State *L);
    int setCursorBlink(lua_State *L);
    int getCursorPos(lua_State *L);
    int getCursorBlink(lua_State *L);
    int getSize(lua_State *L);
    int clear(lua_State *L);
    int clearLine(lua_State *L);
    int setTextColor(lua_State *L);
    int setBackgroundColor(lua_State *L);
    int isColor(lua_State *L);
    int getTextColor(lua_State *L);
    int getBackgroundColor(lua_State *L);
    int blit(lua_State *L);
    int getPaletteColor(lua_State *L);
    int setPaletteColor(lua_State *L);
    int setGraphicsMode(lua_State *L);
    int getGraphicsMode(lua_State *L);
    int setPixel(lua_State *L);
    int getPixel(lua_State *L);
    int setTextScale(lua_State *L);
    int getTextScale(lua_State *L);
    int drawPixels(lua_State *L);
    int getPixels(lua_State *L);
<<<<<<< HEAD
    int fillPixels(lua_State *L);
=======
    int bufferPixels(lua_State *L);
>>>>>>> 3283e027
public:
    Terminal * term;
    static library_t methods;
    static peripheral * init(lua_State *L, const char * side) {return new monitor(L, side);}
    static void deinit(peripheral * p) {delete (monitor*)p;}
    destructor getDestructor() const override {return deinit;}
    library_t getMethods() const override {return methods;}
    monitor(lua_State *L, const char * side);
    ~monitor();
    int call(lua_State *L, const char * method) override;
};
#endif<|MERGE_RESOLUTION|>--- conflicted
+++ resolved
@@ -46,11 +46,8 @@
     int getTextScale(lua_State *L);
     int drawPixels(lua_State *L);
     int getPixels(lua_State *L);
-<<<<<<< HEAD
     int fillPixels(lua_State *L);
-=======
     int bufferPixels(lua_State *L);
->>>>>>> 3283e027
 public:
     Terminal * term;
     static library_t methods;
