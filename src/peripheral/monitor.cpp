--- conflicted
+++ resolved
@@ -285,15 +285,9 @@
     if (selectedRenderer == 1 || selectedRenderer == 2) return 0;
     const int x = (int)luaL_checkinteger(L, 1);
     const int y = (int)luaL_checkinteger(L, 2);
-<<<<<<< HEAD
     if (x < 0 || y < 0 || (unsigned)x >= term->width * Terminal::fontWidth || (unsigned)y >= term->height * Terminal::fontHeight) lua_pushnil(L);
-    else if (term->mode == 1) lua_pushinteger(L, 1 << term->pixels[y][x]);
-    else if (term->mode == 2) lua_pushinteger(L, term->pixels[y][x]);
-=======
-    if (x < 0 || y < 0 || (unsigned)x > term->width * Terminal::fontWidth || (unsigned)y > term->height * Terminal::fontHeight) lua_pushnil(L);
     else if (term->mode == 1) lua_pushinteger(L, 1 << (*term->currentPixels())[y][x]);
     else if (term->mode == 2) lua_pushinteger(L, (*term->currentPixels())[y][x]);
->>>>>>> 3283e027
     else return 0;
     return 1;
 }
@@ -395,7 +389,6 @@
     return 1;
 }
 
-<<<<<<< HEAD
 int monitor::fillPixels(lua_State* L) {
     lastCFunction = __func__;
 
@@ -425,7 +418,11 @@
                 term->pixels[y][x] = term->mode == 2 ? color : log2i(color);
             }
         }
-=======
+    }
+
+    return 0;
+}
+
 int monitor::bufferPixels(lua_State* L) {
     lastCFunction = __func__;
 
@@ -441,7 +438,6 @@
         memcpy(term->pixelBuffer.data(), term->pixels.data(), term->pixels.dataSize());
     } else {
         memcpy(term->pixels.data(), term->pixelBuffer.data(), term->pixels.dataSize());
->>>>>>> 3283e027
     }
 
     return 0;
@@ -480,11 +476,8 @@
     else if (m == "getTextScale") return getTextScale(L);
     else if (m == "drawPixels") return drawPixels(L);
     else if (m == "getPixels") return getPixels(L);
-<<<<<<< HEAD
     else if (m == "fillPixels") return fillPixels(L);
-=======
     else if (m == "bufferPixels") return bufferPixels(L);
->>>>>>> 3283e027
     else return 0;
 }
 
@@ -521,11 +514,8 @@
     {"getTextScale", NULL},
     {"drawPixels", NULL},
     {"getPixels", NULL},
-<<<<<<< HEAD
     {"fillPixels", NULL},
-=======
     {"bufferPixels", NULL},
->>>>>>> 3283e027
     {NULL, NULL}
 };
 
