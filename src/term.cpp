--- conflicted
+++ resolved
@@ -1098,13 +1098,8 @@
     Terminal * term = computer->term;
     int x = lua_tointeger(L, 1);
     int y = lua_tointeger(L, 2);
-<<<<<<< HEAD
-    if (x > term->width * term->fontWidth || y > term->height * term->fontHeight || x < 0 || y < 0) return 0;
-    if (term->mode == 1) lua_pushinteger(L, 2^term->pixels[lua_tointeger(L, 2)][lua_tointeger(L, 1)]);
-=======
     if (x > term->width * term->fontWidth || y > term->height * term->fontHeight || x < 0 || y < 0) lua_pushnil(L);
     else if (term->mode == 1) lua_pushinteger(L, 2^term->pixels[lua_tointeger(L, 2)][lua_tointeger(L, 1)]);
->>>>>>> 973cf1d8
     else if (term->mode == 2) lua_pushinteger(L, term->pixels[lua_tointeger(L, 2)][lua_tointeger(L, 1)]);
     else return 0;
     return 1;
