--- conflicted
+++ resolved
@@ -388,11 +388,7 @@
         lua_getfield(L, LUA_REGISTRYINDEX, "_coroutine_stack");
         for (size_t i = 1; i <= lua_objlen(L, -1); i++) {
             lua_rawgeti(L, -1, (int)i);
-<<<<<<< HEAD
-            lua_sethook(lua_tothread(L, -1), termHook, LUA_MASKRET | LUA_MASKCALL | LUA_MASKERROR | LUA_MASKRESUME | LUA_MASKYIELD, 0);
-=======
-            if (lua_isthread(L, -1)) lua_sethook(lua_tothread(L, -1), termHook, LUA_MASKCOUNT | LUA_MASKRET | LUA_MASKCALL | LUA_MASKERROR | LUA_MASKRESUME | LUA_MASKYIELD, 1000000);
->>>>>>> 5cf2604b
+            if (lua_isthread(L, -1)) lua_sethook(lua_tothread(L, -1), termHook, LUA_MASKRET | LUA_MASKCALL | LUA_MASKERROR | LUA_MASKRESUME | LUA_MASKYIELD, 0);
             lua_pop(L, 1);
         }
         lua_pop(L, 1);
