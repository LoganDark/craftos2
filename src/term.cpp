--- conflicted
+++ resolved
@@ -1240,7 +1240,6 @@
     return 0;
 }
 
-<<<<<<< HEAD
 int term_benchmark(lua_State *L) {
     if (get_comp(L)->term == NULL) return 0;
     lua_pushinteger(L, get_comp(L)->term->framecount);
@@ -1248,10 +1247,7 @@
     return 1;
 }
 
-const char * term_keys[32] = {
-=======
 const char * term_keys[33] = {
->>>>>>> e4f85458
     "write",
     "scroll",
     "setCursorPos",
