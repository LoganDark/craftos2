--- conflicted
+++ resolved
@@ -21,15 +21,9 @@
 #include <lauxlib.h>
 }
 
-<<<<<<< HEAD
 #define CRAFTOSPC_VERSION    "v2.4.4-luajit"
-#define CRAFTOSPC_CC_VERSION "1.92.0"
-#define CRAFTOSPC_INDEV      true
-=======
-#define CRAFTOSPC_VERSION    "v2.4.4"
 #define CRAFTOSPC_CC_VERSION "1.93.0"
 #define CRAFTOSPC_INDEV      false
->>>>>>> 2d08e3b5
 
 struct Computer;
 typedef struct library {
