/*
 * lib.hpp
 * CraftOS-PC 2
 * 
 * This file defines the library structure and some convenience functions for
 * libraries (APIs).
 * 
 * This code is licensed under the MIT license.
 * Copyright (c) 2019 JackMacWindows.
 */

#ifndef LIB_HPP
#define LIB_HPP
#include <functional>
extern "C" {
#include <lua.h>
#include <lualib.h>
}

<<<<<<< HEAD
#define CRAFTOSPC_VERSION "v2.2-luajit"
=======
#define CRAFTOSPC_VERSION "v2.2.1"
>>>>>>> cff4f542
#define CRAFTOSPC_INDEV   false

class Computer;
typedef struct library {
    const char * name;
    int count;
    const char ** keys;
    lua_CFunction * values;
    std::function<void(Computer*)> init;
    std::function<void(Computer*)> deinit;
    ~library() {}
} library_t;

#include "Computer.hpp"

extern char computer_key;
extern void load_library(Computer *comp, lua_State *L, library_t lib);
extern void bad_argument(lua_State *L, const char * type, int pos);
inline Computer * get_comp(lua_State *L) {
    //lua_pushlightuserdata(L, &computer_key);
    lua_pushinteger(L, 1);
    lua_gettable(L, LUA_REGISTRYINDEX);
    void * retval = lua_touserdata(L, -1);
    lua_pop(L, 1);
    return (Computer*)retval;
}
#endif<|MERGE_RESOLUTION|>--- conflicted
+++ resolved
@@ -17,11 +17,7 @@
 #include <lualib.h>
 }
 
-<<<<<<< HEAD
-#define CRAFTOSPC_VERSION "v2.2-luajit"
-=======
-#define CRAFTOSPC_VERSION "v2.2.1"
->>>>>>> cff4f542
+#define CRAFTOSPC_VERSION "v2.2.1-luajit"
 #define CRAFTOSPC_INDEV   false
 
 class Computer;
