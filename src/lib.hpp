/*
 * lib.hpp
 * CraftOS-PC 2
 * 
 * This file defines the library structure and some convenience functions for
 * libraries (APIs).
 * 
 * This code is licensed under the MIT license.
 * Copyright (c) 2019-2020 JackMacWindows.
 */

#ifndef LIB_HPP
#define LIB_HPP
#include <functional>
#include <vector>
#include <string>
#include <mutex>
extern "C" {
#include <lua.h>
#include <lualib.h>
#include <lauxlib.h>
}

<<<<<<< HEAD
#define CRAFTOSPC_VERSION    "v2.4.1-luajit"
#define CRAFTOSPC_CC_VERSION "1.90.2"
=======
#define CRAFTOSPC_VERSION    "v2.4.1"
#define CRAFTOSPC_CC_VERSION "1.91.0"
>>>>>>> 5cf2604b
#define CRAFTOSPC_INDEV      false

struct Computer;
typedef struct library {
    const char * name;
    int count;
    const char ** keys;
    lua_CFunction * values;
    std::function<void(Computer*)> init;
    std::function<void(Computer*)> deinit;
    ~library() {}
} library_t;

template<typename T>
inline T min(T a, T b) { return a < b ? a : b; }
template<typename T>
inline T max(T a, T b) { return a > b ? a : b; }

template<typename T>
class ProtectedObject {
    friend class LockGuard;
    T obj;
    std::mutex mutex;
public:
    void lock() { mutex.lock(); }
    void unlock() { mutex.unlock(); }
    std::mutex& getMutex() { return mutex; }
    T& operator*() { return obj; }
    T* operator->() { return &obj; }
};

class LockGuard : public std::lock_guard<std::mutex> {
public:
    template<typename T>
    LockGuard(ProtectedObject<T> &obj) : std::lock_guard<std::mutex>(obj.mutex) {}
    LockGuard(std::mutex mtx) : std::lock_guard<std::mutex>(mtx) {}
};

#include "Computer.hpp"

extern char computer_key;
extern void load_library(Computer *comp, lua_State *L, library_t lib);
extern void bad_argument(lua_State *L, const char * type, int pos);
extern std::string b64encode(std::string orig);
extern std::string b64decode(std::string orig);
extern std::vector<std::string> split(std::string strToSplit, char delimeter);

#ifdef CRAFTOSPC_INTERNAL // so plugins won't need Poco

#include <Poco/JSON/JSON.h>
#include <Poco/JSON/Parser.h>

class Value {
    Poco::Dynamic::Var obj;
    Value* parent = NULL;
    std::string key;
    Value(Poco::Dynamic::Var o, Value* p, std::string k): obj(o), parent(p), key(k) {}
    void updateParent() {
        if (parent == NULL) return;
        Poco::JSON::Object o(parent->obj.extract<Poco::JSON::Object>());
        o.set(key, obj);
        parent->obj = o;
    }
public:
    Value() {obj = Poco::JSON::Object();}
    Value(Poco::Dynamic::Var o): obj(o) {}
    Value operator[](std::string key) { return Value(obj.extract<Poco::JSON::Object>().get(key), this, key); }
    void operator=(int v) { obj = v; updateParent(); }
    void operator=(bool v) { obj = v; updateParent(); }
    void operator=(const char * v) { obj = std::string(v); updateParent(); }
    void operator=(std::string v) { obj = v; updateParent(); }
    bool asBool() { return obj.convert<bool>(); }
    int asInt() { return obj.convert<int>(); }
    float asFloat() { return obj.convert<float>(); }
    std::string asString() { return obj.toString(); }
    //const char * asCString() { return obj.toString().c_str(); }
    bool isArray() {return obj.isArray();}
    bool isBoolean() {return obj.isBoolean();}
    bool isInt() {return obj.isInteger();}
    bool isString() {return obj.isString();}
    bool isObject() {try {obj.extract<Poco::JSON::Object>(); return true;} catch (Poco::BadCastException &e) {return false;}}
    bool isMember(std::string key) { return obj.extract<Poco::JSON::Object>().has(key); }
    Poco::JSON::Object::Ptr parse(std::istream& in) { Poco::JSON::Object::Ptr p = Poco::JSON::Parser().parse(in).extract<Poco::JSON::Object::Ptr>(); obj = *p; return p; }
    friend std::ostream& operator<<(std::ostream &out, Value &v) { v.obj.extract<Poco::JSON::Object>().stringify(out, 4, -1); return out; }
    //friend std::istream& operator>>(std::istream &in, Value &v) {v.obj = Parser().parse(in).extract<Object::Ptr>(); return in; }
    Poco::JSON::Array::ConstIterator arrayBegin() {return obj.extract<Poco::JSON::Array>().begin();}
    Poco::JSON::Array::ConstIterator arrayEnd() {return obj.extract<Poco::JSON::Array>().end();}
    Poco::JSON::Object::ConstIterator begin() { return obj.extract<Poco::JSON::Object>().begin(); }
    Poco::JSON::Object::ConstIterator end() { return obj.extract<Poco::JSON::Object>().end(); }
};

#endif

#ifdef CRAFTOSPC_INTERNAL
extern void* getCompCache_glob;
extern Computer * getCompCache_comp;
extern Computer * _get_comp(lua_State *L);
#define get_comp(L) (*(void**)(((ptrdiff_t)L) + sizeof(int) + sizeof(void*)*3 + 4) == getCompCache_glob ? getCompCache_comp : _get_comp(L))
#else
inline Computer * get_comp(lua_State *L) {
    lua_pushinteger(L, 1);
    lua_gettable(L, LUA_REGISTRYINDEX);
    void * retval = lua_touserdata(L, -1);
    lua_pop(L, 1);
    return (Computer*)retval;
}
#endif
#endif<|MERGE_RESOLUTION|>--- conflicted
+++ resolved
@@ -21,13 +21,8 @@
 #include <lauxlib.h>
 }
 
-<<<<<<< HEAD
 #define CRAFTOSPC_VERSION    "v2.4.1-luajit"
-#define CRAFTOSPC_CC_VERSION "1.90.2"
-=======
-#define CRAFTOSPC_VERSION    "v2.4.1"
 #define CRAFTOSPC_CC_VERSION "1.91.0"
->>>>>>> 5cf2604b
 #define CRAFTOSPC_INDEV      false
 
 struct Computer;
