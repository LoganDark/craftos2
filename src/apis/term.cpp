--- conflicted
+++ resolved
@@ -362,15 +362,9 @@
     Terminal * term = computer->term;
     const int x = (int)luaL_checkinteger(L, 1);
     const int y = (int)luaL_checkinteger(L, 2);
-<<<<<<< HEAD
     if (x < 0 || y < 0 || (unsigned)x >= term->width * Terminal::fontWidth || (unsigned)y >= term->height * Terminal::fontHeight) lua_pushnil(L);
-    else if (term->mode == 1) lua_pushinteger(L, 1 << term->pixels[y][x]);
-    else if (term->mode == 2) lua_pushinteger(L, term->pixels[y][x]);
-=======
-    if (x < 0 || y < 0 || (unsigned)x > term->width * Terminal::fontWidth || (unsigned)y > term->height * Terminal::fontHeight) lua_pushnil(L);
     else if (term->mode == 1) lua_pushinteger(L, 1 << (*term->currentPixels())[y][x]);
     else if (term->mode == 2) lua_pushinteger(L, (*term->currentPixels())[y][x]);
->>>>>>> 3283e027
     else return 0;
     return 1;
 }
@@ -455,7 +449,6 @@
     return 1;
 }
 
-<<<<<<< HEAD
 static int term_fillPixels(lua_State* L) {
     lastCFunction = __func__;
 
@@ -488,7 +481,11 @@
                 term->pixels[y][x] = term->mode == 2 ? color : log2i(color);
             }
         }
-=======
+    }
+
+    return 0;
+}
+
 static int term_bufferPixels(lua_State* L) {
     lastCFunction = __func__;
 
@@ -506,7 +503,6 @@
         memcpy(term->pixelBuffer.data(), term->pixels.data(), term->pixels.dataSize());
     } else {
         memcpy(term->pixels.data(), term->pixelBuffer.data(), term->pixels.dataSize());
->>>>>>> 3283e027
     }
 
     return 0;
