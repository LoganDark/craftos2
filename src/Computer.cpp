/*
 * Computer.cpp
 * CraftOS-PC 2
 * 
 * This file implements the methods of the Computer class.
 * 
 * This code is licensed under the MIT license.
 * Copyright (c) 2019-2020 JackMacWindows.
 */

#define CRAFTOSPC_INTERNAL
#include "Computer.hpp"
#include "platform.hpp"
#include "term.hpp"
#include "config.hpp"
#include "fs.hpp"
#include "fs_standalone.hpp"
#include "http.hpp"
#include "mounter.hpp"
#include "os.hpp"
#include "redstone.hpp"
#include "peripheral/peripheral.hpp"
#include "peripheral/computer.hpp"
#include "terminal/SDLTerminal.hpp"
#include "terminal/CLITerminal.hpp"
#include "terminal/RawTerminal.hpp"
#include "terminal/TRoRTerminal.hpp"
#include "terminal/HardwareSDLTerminal.hpp"
#include "periphemu.hpp"
#include <unordered_set>
#include <thread>
#include <dirent.h>
#include <sys/stat.h>

#define PLUGIN_VERSION 5

extern std::string asciify(std::string);
extern Uint32 eventTimeoutEvent(Uint32 interval, void* param);
extern int term_benchmark(lua_State *L);
extern int selectedRenderer;
extern int onboardingMode;
extern bool forceCheckTimeout;
extern std::string script_args;
extern std::string script_file;
std::vector<Computer*> computers;
std::mutex computers_mutex;
std::unordered_set<Computer*> freedComputers; 
ProtectedObject<std::unordered_set<SDL_TimerID>> freedTimers;
std::string computerDir;
std::unordered_map<int, std::string> Computer::customDataDirs;
std::list<std::string> Computer::customPlugins;
std::list<std::tuple<std::string, std::string, int> > Computer::customMounts;

// Basic CraftOS libraries
library_t * libraries[] = {
<<<<<<< HEAD
    //&bit_lib,
=======
>>>>>>> 5cf2604b
    &config_lib,
    &fs_lib,
    &mounter_lib,
    &os_lib,
    &peripheral_lib,
    &periphemu_lib,
    &rs_lib,
    &term_lib
};

// Constructor
Computer::Computer(int i, bool debug): isDebugger(debug) {
    id = i;
    // Tell the mounter it's initializing to prevent checking rom remounts
    mounter_initializing = true;
#ifdef STANDALONE_ROM
    addMount(this, "rom:", "rom", true);
    if (debug) addMount(this, "debug:", "debug", true);
#else
#ifdef _WIN32
    if (!addMount(this, (getROMPath() + "\\rom").c_str(), "rom", ::config.romReadOnly)) throw std::runtime_error("Could not mount ROM");
    if (debug) if (!addMount(this, (getROMPath() + "\\debug").c_str(), "debug", true)) throw std::runtime_error("Could not mount debugger ROM");
#else
    if (!addMount(this, (getROMPath() + "/rom").c_str(), "rom", ::config.romReadOnly)) throw std::runtime_error("Could not mount ROM");
    if (debug) if (!addMount(this, (getROMPath() + "/debug").c_str(), "debug", true)) throw std::runtime_error("Could not mount debugger ROM");
#endif // _WIN32
#endif // STANDALONE_ROM
    // Mount custom directories from the command line
    for (auto m : customMounts) {
        switch (std::get<2>(m)) {
            case -1: if (::config.mount_mode != MOUNT_MODE_NONE) addMount(this, std::get<1>(m).c_str(), std::get<0>(m).c_str(), ::config.mount_mode != MOUNT_MODE_RW); break; // use default mode
            case 0: addMount(this, std::get<1>(m).c_str(), std::get<0>(m).c_str(), true); break; // force RO
            default: addMount(this, std::get<1>(m).c_str(), std::get<0>(m).c_str(), false); break; // force RW
        }
    }
    mounter_initializing = false;
    // Get the computer's data directory
    if (customDataDirs.find(id) != customDataDirs.end()) dataDir = customDataDirs[id];
#ifdef _WIN32
    else dataDir = computerDir + "\\" + std::to_string(id);
#else
    else dataDir = computerDir + "/" + std::to_string(id);
#endif
    // Create the root directory
    createDirectory(dataDir.c_str());
    // Load config
    config = getComputerConfig(id);
    // Create the terminal
    std::string term_title = config.label.empty() ? "CraftOS Terminal: " + std::string(debug ? "Debugger" : "Computer") + " " + std::to_string(id) : "CraftOS Terminal: " + asciify(config.label);
    if (selectedRenderer == 1) term = NULL;
#ifndef NO_CLI
    else if (selectedRenderer == 2) term = new CLITerminal(term_title);
#endif
    else if (selectedRenderer == 3) term = new RawTerminal(term_title);
    else if (selectedRenderer == 4) term = new TRoRTerminal(term_title);
    else if (selectedRenderer == 5) term = new HardwareSDLTerminal(term_title);
    else term = new SDLTerminal(term_title);
    if (term) term->grayscale = !config.isColor;
}

extern void stopWebsocket(void*);

// Destructor
Computer::~Computer() {
    // Deinitialize any plugins that registered a destructor
    for (auto d : userdata_destructors) d.second(this, d.first, userdata[d.first]);
    // Destroy terminal
    if (term != NULL) delete term;
    // Save config
    setComputerConfig(id, config);
    // Deinitialize all peripherals
    for (auto p : peripherals) p.second->getDestructor()(p.second);
    for (std::list<Computer*>::iterator c = referencers.begin(); c != referencers.end(); c++) {
        std::lock_guard<std::mutex> lock((*c)->peripherals_mutex);
        for (auto it = (*c)->peripherals.begin(); it != (*c)->peripherals.end(); it++) {
            if (std::string(it->second->getMethods().name) == "computer" && ((computer*)it->second)->comp == this) {
                // Detach computer peripherals pointing to this on other computers
                delete (computer*)it->second;
                it = (*c)->peripherals.erase(it);
                if (it == (*c)->peripherals.end()) break;
            }
        }
        if (c == referencers.end()) break;
    }
    // Mark all currently running timers as invalid
    {
        LockGuard lock(freedTimers);
        for (SDL_TimerID t : timerIDs) freedTimers->insert(t);
    }
    // Cancel the mouse_move debounce timer if active
    if (mouseMoveDebounceTimer != 0) SDL_RemoveTimer(mouseMoveDebounceTimer);
    if (eventTimeout != 0) SDL_RemoveTimer(eventTimeout);
    // Stop all open websockets
    while (openWebsockets.size() > 0) {
        void* it = *openWebsockets.begin();
        stopWebsocket(it);
    }
}

extern int fs_getName(lua_State *L);

extern "C" {
    extern int db_errorfb (lua_State *L);

    int db_breakpoint(lua_State *L) {
        if (!lua_isstring(L, 1)) bad_argument(L, "string", 1);
        if (!lua_isnumber(L, 2)) bad_argument(L, "number", 2);
        Computer * computer = get_comp(L);
        int id = computer->breakpoints.size() > 0 ? computer->breakpoints.rbegin()->first + 1 : 1;
        computer->breakpoints[id] = std::make_pair("@/" + fixpath(computer, lua_tostring(L, 1), false, false), lua_tointeger(L, 2));
        if (!computer->hasBreakpoints) forceCheckTimeout = true;
        computer->hasBreakpoints = true;
        lua_sethook(computer->L, termHook, LUA_MASKCOUNT | LUA_MASKLINE | LUA_MASKRET | LUA_MASKCALL | LUA_MASKERROR | LUA_MASKRESUME | LUA_MASKYIELD, 1000000);
        lua_sethook(L, termHook, LUA_MASKCOUNT | LUA_MASKLINE | LUA_MASKRET | LUA_MASKCALL | LUA_MASKERROR | LUA_MASKRESUME | LUA_MASKYIELD, 1000000);
        lua_pushinteger(L, id);
        return 1;
    }

    int db_unsetbreakpoint(lua_State *L) {
        if (!lua_isnumber(L, 1)) bad_argument(L, "number", 1);
        Computer * computer = get_comp(L);
        if (computer->breakpoints.find(lua_tointeger(L, 1)) != computer->breakpoints.end()) {
            computer->breakpoints.erase(lua_tointeger(L, 1));
            if (computer->breakpoints.size() == 0) {
                computer->hasBreakpoints = false;
                lua_sethook(computer->L, termHook, LUA_MASKCOUNT | LUA_MASKRET | LUA_MASKCALL | LUA_MASKERROR | LUA_MASKRESUME | LUA_MASKYIELD, 1000000);
                lua_sethook(L, termHook, LUA_MASKCOUNT | LUA_MASKRET | LUA_MASKCALL | LUA_MASKERROR | LUA_MASKRESUME | LUA_MASKYIELD, 1000000);
            }
            lua_pushboolean(L, true);
        } else lua_pushboolean(L, false);
        return 1;
    }

    void setcompmask(lua_State *L, int mask) {
        Computer * comp = get_comp(L);
        comp->hookMask = mask;
    }
}

library_t * getLibrary(std::string name) {
    if (name == "config") return &config_lib;
    else if (name == "fs") return &fs_lib; 
    else if (name == "mounter") return &mounter_lib; 
    else if (name == "os") return &os_lib; 
    else if (name == "peripheral") return &peripheral_lib; 
    else if (name == "periphemu") return &periphemu_lib; 
    else if (name == "redstone" || name == "rs") return &rs_lib; 
    else if (name == "term") return &term_lib; 
    else return NULL;
}

Computer * getComputerById(int id) {
    std::lock_guard<std::mutex> lock(computers_mutex);
    for (Computer * c : computers) if (c->id == id) return c;
    return NULL;
}

static void pluginError(lua_State *L, const char * name, const char * err) {
    lua_getglobal(L, "_CCPC_PLUGIN_ERRORS");
    if (lua_isnil(L, -1)) {
        lua_newtable(L);
        lua_pushvalue(L, -1);
        lua_setglobal(L, "_CCPC_PLUGIN_ERRORS");
    }
    lua_pushstring(L, name);
    lua_pushstring(L, err);
    lua_settable(L, -3);
    lua_pop(L, 1);
}

extern void config_save();

void Computer::loadPlugin(std::string path) {
    size_t pos = path.find_last_of("/\\");
    if (pos == std::string::npos) pos = 0;
    else pos++;
    std::string api_name = path.substr(pos).substr(0, path.substr(pos).find_first_of('.'));
    bool isLuaLib = false;
    if (api_name.substr(0, 4) == "lua_") {
        api_name = api_name.substr(4);
        isLuaLib = true;
    } else {
        lua_CFunction info = (lua_CFunction)loadSymbol(path, "plugin_info");
        if (info == NULL) {
            fprintf(stderr, "The plugin \"%s\" is not verified to work with CraftOS-PC. Use at your own risk.\n", api_name.c_str());
            pluginError(L, api_name.c_str(), "Missing plugin info");
        } else {
            lua_pushcfunction(L, info);
            lua_pushstring(L, CRAFTOSPC_VERSION);
            int ok = lua_pcall(L, 1, 1, 0);
            if (ok != 0) {
                fprintf(stderr, "The plugin \"%s\" ran into an error while initializing, and will not be loaded: %s\n", api_name.c_str(), lua_tostring(L, -1));
                pluginError(L, api_name.c_str(), lua_tostring(L, -1));
                lua_pop(L, 1);
                return;
            } else if (!lua_istable(L, -1)) {
                fprintf(stderr, "The plugin \"%s\" returned invalid info (%s). Use at your own risk.\n", api_name.c_str(), lua_typename(L, lua_type(L, -1)));
                pluginError(L, api_name.c_str(), "Invalid plugin info");
            } else {
                lua_getfield(L, LUA_REGISTRYINDEX, "plugin_info");
                lua_pushvalue(L, -2);
                lua_setfield(L, -2, api_name.c_str());
                lua_pop(L, 1);

                lua_getfield(L, -1, "version");
                if (!lua_isnumber(L, -1) || lua_tointeger(L, -1) < PLUGIN_VERSION) {
                    fprintf(stderr, "The plugin \"%s\" is built for an older version of CraftOS-PC (%td). Use at your own risk.\n", api_name.c_str(), lua_tointeger(L, -1));
                    pluginError(L, api_name.c_str(), "Old plugin API");
                }
                lua_pop(L, 1);

                lua_getfield(L, -1, "register_getLibrary");
                if (lua_isfunction(L, -1)) {
                    lua_pushlightuserdata(L, (void*)&getLibrary);
                    lua_pushstring(L, "getLibrary");
                    lua_call(L, 2, 0);
                } else lua_pop(L, 1);

                lua_getfield(L, -1, "register_registerPeripheral");
                if (lua_isfunction(L, -1)) {
                    lua_pushlightuserdata(L, (void*)&registerPeripheral);
                    lua_pushstring(L, "registerPeripheral");
                    lua_call(L, 2, 0);
                } else lua_pop(L, 1);

                lua_getfield(L, -1, "register_addMount");
                if (lua_isfunction(L, -1)) {
                    lua_pushlightuserdata(L, (void*)&addMount);
                    lua_pushstring(L, "addMount");
                    lua_call(L, 2, 0);
                } else lua_pop(L, 1);

                lua_getfield(L, -1, "register_termQueueProvider");
                if (lua_isfunction(L, -1)) {
                    lua_pushlightuserdata(L, (void*)&termQueueProvider);
                    lua_pushstring(L, "termQueueProvider");
                    lua_call(L, 2, 0);
                } else lua_pop(L, 1);

                lua_getfield(L, -1, "register_startComputer");
                if (lua_isfunction(L, -1)) {
                    lua_pushlightuserdata(L, (void*)&startComputer);
                    lua_pushstring(L, "startComputer");
                    lua_call(L, 2, 0);
                } else lua_pop(L, 1);

                lua_getfield(L, -1, "register_queueTask");
                if (lua_isfunction(L, -1)) {
                    lua_pushlightuserdata(L, (void*)&queueTask);
                    lua_pushstring(L, "queueTask");
                    lua_call(L, 2, 0);
                } else lua_pop(L, 1);

                lua_getfield(L, -1, "register_getComputerById");
                if (lua_isfunction(L, -1)) {
                    lua_pushlightuserdata(L, (void*)&getComputerById);
                    lua_pushstring(L, "getComputerById");
                    lua_call(L, 2, 0);
                } else lua_pop(L, 1);

                lua_getfield(L, -1, "get_selectedRenderer");
                if (lua_isfunction(L, -1)) {
                    lua_pushinteger(L, selectedRenderer);
                    lua_pushstring(L, "selectedRenderer");
                    lua_call(L, 2, 0);
                } else lua_pop(L, 1);
            }
            lua_pop(L, 1);
        }
    }
    lua_CFunction luaopen = (lua_CFunction)loadSymbol(path, "luaopen_" + api_name);
    if (luaopen == NULL) {
        fprintf(stderr, "Error loading plugin %s: %s\n", api_name.c_str(), lua_tostring(L, -1)); 
        pluginError(L, api_name.c_str(), "Missing API opener");
        return;
    }
    lua_pushcfunction(L, luaopen);
    lua_pushstring(L, api_name.c_str());
    if (!isLuaLib) {
        lua_pushstring(L, getROMPath().c_str());
        lua_pushstring(L, getBasePath().c_str());
        lua_call(L, 3, 1);
    } else lua_call(L, 1, 1);
    lua_setglobal(L, api_name.c_str());
}

// Main computer loop
void Computer::run(std::string bios_name) {
    if (config.startFullscreen && dynamic_cast<SDLTerminal*>(term) != NULL) ((SDLTerminal*)term)->toggleFullscreen();
    running = 1;
    if (L != NULL) lua_close(L);
    setjmp(on_panic);
    while (running) {
        int status;
        if (term != NULL) {
            // Initialize terminal contents
            std::lock_guard<std::mutex> lock(term->locked);
            term->blinkX = 0;
            term->blinkY = 0;
            term->screen = vector2d<unsigned char>(term->width, term->height, ' ');
            term->colors = vector2d<unsigned char>(term->width, term->height, 0xF0);
            term->pixels = vector2d<unsigned char>(term->width * Terminal::fontWidth, term->height * Terminal::fontHeight, 0x0F);
            memcpy(term->palette, defaultPalette, sizeof(defaultPalette));
            term->mode = 0;
        }
        colors = 0xF0;

        /*
        * All Lua contexts are held in this structure. We work with it almost
        * all the time.
        */
        L = luaL_newstate();
        if (L == NULL) {
            queueTask([](void*term)->void*{((SDLTerminal*)term)->showMessage(SDL_MESSAGEBOX_ERROR, "Failed to launch", "An error occurred while creating the Lua state. The computer must now shut down."); return NULL;}, term);
            return;
        }

        coro = lua_newthread(L);
        paramQueue = lua_newthread(L);
        while (!eventQueue.empty()) eventQueue.pop();

        // Reinitialize any peripherals that were connected before rebooting
        for (auto p : peripherals) p.second->reinitialize(L);

        // Push reference to this to the registry
        lua_pushinteger(L, 1);
        lua_pushlightuserdata(L, this);
        lua_settable(L, LUA_REGISTRYINDEX);
        if (::config.debug_enable) {
            lua_newtable(L);
            lua_newtable(L);
            lua_pushstring(L, "v");
            lua_setfield(L, -2, "__mode");
            lua_setmetatable(L, -2);
            lua_setfield(L, LUA_REGISTRYINDEX, "_coroutine_stack");
        }

        // Load libraries
        luaL_openlibs(coro);
        lua_getglobal(L, "os");
        lua_getfield(L, -1, "date");
        lua_setglobal(L, "os_date");
        lua_pop(L, 1);
        if (debugger != NULL && !isDebugger) lua_sethook(coro, termHook, LUA_MASKLINE | LUA_MASKRET | LUA_MASKCALL | LUA_MASKERROR | LUA_MASKRESUME | LUA_MASKYIELD, 0);
        else if (::config.debug_enable && !isDebugger) lua_sethook(coro, termHook, LUA_MASKRET | LUA_MASKCALL | LUA_MASKERROR | LUA_MASKRESUME | LUA_MASKYIELD, 0);
        else lua_sethook(coro, termHook, LUA_MASKERROR, 0);
        lua_atpanic(L, termPanic);
        for (unsigned i = 0; i < sizeof(libraries) / sizeof(library_t*); i++) load_library(this, coro, *libraries[i]);
        if (::config.http_enable) load_library(this, coro, http_lib);
        if (isDebugger) load_library(this, coro, *((library_t*)debugger));
        lua_getglobal(coro, "redstone");
        lua_setglobal(coro, "rs");
        lua_getglobal(L, "os");
        lua_getglobal(L, "os_date");
        lua_setfield(L, -2, "date");
        lua_pop(L, 1);
        lua_pushnil(L);
        lua_setglobal(L, "os_date");
        if (::config.jit_ffi_enable) {
            lua_pushcfunction(L, luaopen_ffi);
            lua_pushstring(L, "ffi");
            lua_call(L, 1, 1);
            lua_setglobal(L, "ffi");
        }

        // Load any plugins available
        if (!::config.vanilla) {
#ifndef STANDALONE_ROM
            lua_newtable(L);
            lua_setfield(L, LUA_REGISTRYINDEX, "plugin_info");
            struct dirent *dir;
            std::string plugin_path = getPlugInPath();
            DIR * d = opendir(plugin_path.c_str());
            struct stat st;
            if (d) {
                for (int i = 0; (dir = readdir(d)) != NULL; i++) {
                    if (stat((plugin_path + "/" + std::string(dir->d_name)).c_str(), &st) == 0 && S_ISDIR(st.st_mode)) continue;
                    if (std::string(dir->d_name) == ".DS_Store" || std::string(dir->d_name) == "desktop.ini") continue;
                    loadPlugin(plugin_path + "/" + dir->d_name);
                }
                closedir(d);
            }
#endif
            for (std::string path : customPlugins) loadPlugin(path);
        }

        // Delete unwanted globals
        lua_pushnil(L);
        lua_setglobal(L, "dofile");
        lua_pushnil(L);
        lua_setglobal(L, "loadfile");
        lua_pushnil(L);
        lua_setglobal(L, "module");
        lua_pushnil(L);
        lua_setglobal(L, "require");
        lua_pushnil(L);
        lua_setglobal(L, "package");
        lua_pushnil(L);
        lua_setglobal(L, "print");
        if (!::config.debug_enable) {
            lua_pushnil(L);
            lua_setglobal(L, "collectgarbage");
            lua_pushnil(L);
            lua_setglobal(L, "debug");
            lua_pushnil(L);
            lua_setglobal(L, "newproxy");
        }
        if (::config.vanilla) {
            lua_pushnil(L);
            lua_setglobal(L, "config");
            lua_pushnil(L);
            lua_setglobal(L, "mounter");
            lua_pushnil(L);
            lua_setglobal(L, "periphemu");
            lua_getglobal(L, "term");
            lua_pushnil(L);
            lua_setfield(L, -2, "getGraphicsMode");
            lua_pushnil(L);
            lua_setfield(L, -2, "setGraphicsMode");
            lua_pushnil(L);
            lua_setfield(L, -2, "getPixel");
            lua_pushnil(L);
            lua_setfield(L, -2, "setPixel");
            lua_pushnil(L);
            lua_setfield(L, -2, "drawPixels");
            lua_pushnil(L);
            lua_setfield(L, -2, "screenshot");
            lua_pop(L, 1);
            if (::config.http_enable) {
                lua_getglobal(L, "http");
                lua_pushnil(L);
                lua_setfield(L, -2, "addListener");
                lua_pushnil(L);
                lua_setfield(L, -2, "removeListener");
                lua_pop(L, 1);
            }
            if (::config.debug_enable) {
                lua_getglobal(L, "debug");
                lua_pushnil(L);
                lua_setfield(L, -2, "setbreakpoint");
                lua_pushnil(L);
                lua_setfield(L, -2, "unsetbreakpoint");
                lua_pop(L, 1);
            }
        }

        // Set default globals
        lua_pushstring(L, ::config.default_computer_settings.c_str());
        lua_setglobal(L, "_CC_DEFAULT_SETTINGS");
        lua_pushboolean(L, ::config.disable_lua51_features);
        lua_setglobal(L, "_CC_DISABLE_LUA51_FEATURES");
#if CRAFTOSPC_INDEV == true && defined(CRAFTOSPC_COMMIT)
        lua_pushstring(L, "ComputerCraft " CRAFTOSPC_CC_VERSION " (CraftOS-PC Accelerated " CRAFTOSPC_VERSION "@" CRAFTOSPC_COMMIT ")");
#else
        lua_pushstring(L, "ComputerCraft " CRAFTOSPC_CC_VERSION " (CraftOS-PC Accelerated " CRAFTOSPC_VERSION ")");
#endif
        lua_setglobal(L, "_HOST");
        if (selectedRenderer == 1) {
            lua_pushboolean(L, true);
            lua_setglobal(L, "_HEADLESS");
        }
        if (onboardingMode == 1) {
            lua_pushboolean(L, true);
            lua_setglobal(L, "_CCPC_FIRST_RUN");
            onboardingMode = 0;
        } else if (onboardingMode == 2) {
            lua_pushboolean(L, true);
            lua_setglobal(L, "_CCPC_UPDATED_VERSION");
            onboardingMode = 0;
            if (std::string(CRAFTOSPC_VERSION) == "v2.4.1" && !::config.romReadOnly) {
                ::config.romReadOnly = true;
                config_save();
            }
        }
        if (!script_file.empty()) {
            std::string script;
            if (script_file[0] == '\x1b') script = script_file.substr(1);
            else {
                FILE* in = fopen(script_file.c_str(), "r");
                char tmp[4096];
                while (!feof(in)) {
                    size_t read = fread(tmp, 1, 4096, in);
                    if (read == 0) break;
                    script += std::string(tmp, read);
                }
                fclose(in);
            }
            lua_pushlstring(L, script.c_str(), script.size());
            lua_setglobal(L, "_CCPC_STARTUP_SCRIPT");
        }
        if (!script_args.empty()) {
            lua_pushlstring(L, script_args.c_str(), script_args.length());
            lua_setglobal(L, "_CCPC_STARTUP_ARGS");
        }
        lua_pushcfunction(L, term_benchmark);
        lua_setfield(L, LUA_REGISTRYINDEX, "benchmark");

        // Change names of bit API members
        lua_getglobal(L, "bit");
        lua_getfield(L, -1, "rshift");
        lua_setfield(L, -2, "blogic_rshift");
        lua_getfield(L, -1, "arshift");
        lua_setfield(L, -2, "brshift");
        lua_getfield(L, -1, "lshift");
        lua_setfield(L, -2, "blshift");
        lua_pop(L, 1);

        /* Load the file containing the script we are going to run */
#ifdef STANDALONE_ROM
        status = luaL_loadstring(coro, bios_name.c_str());
        std::string bios_path_expanded = "standalone ROM";
#else
#ifdef WIN32
        std::string bios_path_expanded = getROMPath() + "\\" + bios_name;
#else
        std::string bios_path_expanded = getROMPath() + "/" + bios_name;
#endif
        status = luaL_loadfile(coro, bios_path_expanded.c_str());
#endif
        if (status || !lua_isfunction(coro, -1)) {
            /* If something went wrong, error message is at the top of */
            /* the stack */
            fprintf(stderr, "Couldn't load BIOS: %s (%s). Please make sure the CraftOS ROM is installed properly. (See https://www.craftos-pc.cc/docs/error-messages for more information.)\n", bios_path_expanded.c_str(), lua_tostring(L, -1));
            queueTask([bios_path_expanded](void* term)->void*{
                ((Terminal*)term)->showMessage(
                    SDL_MESSAGEBOX_ERROR, "Couldn't load BIOS", 
                    std::string(
                        "Couldn't load BIOS from " + bios_path_expanded + ". Please make sure the CraftOS ROM is installed properly. (See https://www.craftos-pc.cc/docs/error-messages for more information.)"
                    ).c_str()
                ); 
                return NULL;
            }, term);
            return;
        }

        /* Ask Lua to run our little script */
        status = LUA_YIELD;
        int narg = 0;
        running = 1;
        eventTimeout = SDL_AddTimer(::config.abortTimeout, eventTimeoutEvent, this);
        while (status == LUA_YIELD && running == 1) {
            status = lua_resume(coro, narg);
            if (status == LUA_YIELD) {
                if (lua_isstring(coro, -1)) narg = getNextEvent(coro, std::string(lua_tostring(coro, -1), lua_strlen(coro, -1)));
                else narg = getNextEvent(coro, "");
            } else if (status != 0) {
                // Catch runtime error
                running = 0;
                lua_pushcfunction(coro, termPanic);
                if (lua_isstring(coro, -2)) lua_pushvalue(coro, -2);
                else lua_pushnil(coro);
                lua_call(coro, 1, 0);
                break;
            } else running = 0;
        }
        
        // Shutdown threads
        event_lock.notify_all();
        for (unsigned i = 0; i < sizeof(libraries) / sizeof(library_t*); i++) 
            if (libraries[i]->deinit != NULL) libraries[i]->deinit(this);
        lua_close(L);   /* Cya, Lua */
        L = NULL;
    }
}

// Gets the next event for the given computer
bool Computer::getEvent(SDL_Event* e) {
    std::lock_guard<std::mutex> lock(termEventQueueMutex);
    if (termEventQueue.size() == 0) return false;
    SDL_Event& front = termEventQueue.front();
    if (&front == NULL || e == NULL) return false;
    memcpy(e, &front, sizeof(SDL_Event));
    termEventQueue.pop();
    return true;
}

extern ProtectedObject<std::queue< std::tuple<int, std::function<void*(void*)>, void*, bool> > > taskQueue;
extern std::atomic_bool taskQueueReady;
extern std::condition_variable taskQueueNotify;
extern bool exiting;

// Thread wrapper for running a computer
void* computerThread(void* data) {
    Computer * comp = (Computer*)data;
#ifdef __APPLE__
    pthread_setname_np(std::string("Computer " + std::to_string(comp->id) + " Thread").c_str());
#endif
    // in case the allocator decides to reuse pointers
    if (freedComputers.find(comp) != freedComputers.end())
        freedComputers.erase(comp);
#ifdef STANDALONE_ROM
    comp->run(standaloneBIOS);
#else
    comp->run("bios.lua");
#endif
    freedComputers.insert(comp);
    {
        std::lock_guard<std::mutex> lock(computers_mutex);
        for (auto it = computers.begin(); it != computers.end(); it++) {
            if (*it == comp) {
                it = computers.erase(it);
                queueTask([](void* arg)->void* {delete (Computer*)arg; return NULL; }, comp);
                if (it == computers.end()) break;
            }
        }
    }
    if (selectedRenderer != 0 && selectedRenderer != 2 && selectedRenderer != 5 && !exiting) {
        {LockGuard lock(taskQueue);}
        while (taskQueueReady && !exiting) std::this_thread::sleep_for(std::chrono::milliseconds(1));
        taskQueueReady = true;
        taskQueueNotify.notify_all();
        while (taskQueueReady && !exiting) {std::this_thread::yield(); taskQueueNotify.notify_all();}
    }
    return NULL;
}

std::list<std::thread*> computerThreads;

// Spin up a new computer
Computer * startComputer(int id) {
    Computer * comp;
    try {comp = new Computer(id);} catch (std::exception &e) {
        if (selectedRenderer == 0) SDL_ShowSimpleMessageBox(SDL_MESSAGEBOX_ERROR, "Failed to open computer", std::string("An error occurred while opening the computer session: " + std::string(e.what()) + ". See https://www.craftos-pc.cc/docs/error-messages for more info.").c_str(), NULL);
        else fprintf(stderr, "An error occurred while opening the computer session: %s", e.what());
        return NULL;
    }
    computers.push_back(comp);
    std::thread * th = new std::thread(computerThread, comp);
    setThreadName(*th, std::string("Computer " + std::to_string(id) + " Thread").c_str());
    computerThreads.push_back(th);
    return comp;
}<|MERGE_RESOLUTION|>--- conflicted
+++ resolved
@@ -53,10 +53,6 @@
 
 // Basic CraftOS libraries
 library_t * libraries[] = {
-<<<<<<< HEAD
-    //&bit_lib,
-=======
->>>>>>> 5cf2604b
     &config_lib,
     &fs_lib,
     &mounter_lib,
