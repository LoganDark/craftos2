--- conflicted
+++ resolved
@@ -65,13 +65,8 @@
         ev.type = task_event_type;
         SDL_PushEvent(&ev);
     }
-<<<<<<< HEAD
     if (selectedRenderer != 0 && selectedRenderer != 2 && selectedRenderer != 5) {
-        {std::lock_guard<std::mutex> lock(taskQueueMutex);}
-=======
-    if (selectedRenderer != 0 && selectedRenderer != 2) {
         {LockGuard lock(taskQueue);}
->>>>>>> 1a0e2eb2
         while (taskQueueReady) std::this_thread::sleep_for(std::chrono::milliseconds(1));
         taskQueueReady = true;
         taskQueueNotify.notify_all();
