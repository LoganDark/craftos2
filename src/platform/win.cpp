/*
 * platform_win.cpp
 * CraftOS-PC 2
 * 
 * This file implements functions specific to Windows.
 * 
 * This code is licensed under the MIT license.
 * Copyright (c) 2019-2020 JackMacWindows.
 */

#ifdef _WIN32
#include <windows.h>
#include "../platform.hpp"
#include "../mounter.hpp"
#include <vector>
#include <string>
#include <sstream>
#include <fstream>
#include <cstring>
#include <codecvt>
#include <unordered_map>
#include <processenv.h>
#include <shlwapi.h>
#include <dirent.h>
#include <sys/types.h>
#include <sys/stat.h>
#include <wchar.h>
#include "../http.hpp"

const wchar_t * base_path = L"%appdata%\\CraftOS-PC";
std::wstring base_path_expanded;
std::wstring rom_path_expanded;
wchar_t expand_tmp[32767];

path_t wstr(std::string str) {
    std::wstring_convert<std::codecvt_utf8_utf16<wchar_t>> converter;
    return converter.from_bytes(str);
}

std::string astr(path_t str) {
    std::wstring_convert<std::codecvt_utf8_utf16<wchar_t>> converter;
    return converter.to_bytes(str);
}

FILE* platform_fopen(const wchar_t* path, const char * mode) { return _wfopen(path, wstr(mode).c_str()); }

void setBasePath(const char * path) {
    base_path_expanded = wstr(path);
}

void setROMPath(const char * path) {
    rom_path_expanded = wstr(path);
}

std::wstring getBasePath() {
    if (!base_path_expanded.empty()) return base_path_expanded;
    DWORD size = ExpandEnvironmentStringsW(base_path, expand_tmp, 32767);
    base_path_expanded = expand_tmp;
    return base_path_expanded;
}

std::wstring getROMPath() {
    if (!rom_path_expanded.empty()) return rom_path_expanded;
    GetModuleFileNameW(NULL, expand_tmp, 32767);
    rom_path_expanded = expand_tmp;
    rom_path_expanded = rom_path_expanded.substr(0, rom_path_expanded.find_last_of('\\'));
    return rom_path_expanded;
}

<<<<<<< HEAD
std::string getPlugInPath() { return getROMPath() + "/plugins-luajit/"; }
=======
std::wstring getPlugInPath() { return getROMPath() + L"/plugins/"; }
>>>>>>> 8b382094

std::wstring getMCSavePath() {
    DWORD size = ExpandEnvironmentStringsW(L"%appdata%\\.minecraft\\saves\\", expand_tmp, 32767);
    return std::wstring(expand_tmp);
}

void* kernel32handle = NULL;
HRESULT(*_SetThreadDescription)(HANDLE, PCWSTR) = NULL;

void setThreadName(std::thread &t, std::string name) {
    if (kernel32handle == NULL) {
        kernel32handle = SDL_LoadObject("kernel32");
        _SetThreadDescription = (HRESULT(*)(HANDLE, PCWSTR))SDL_LoadFunction(kernel32handle, "SetThreadDescription");
    }
    if (_SetThreadDescription != NULL) _SetThreadDescription((HANDLE)t.native_handle(), std::wstring(name.begin(), name.end()).c_str());
}

int createDirectory(std::wstring path) {
    struct_stat st;
    if (platform_stat(path.c_str(), &st) == 0) return !S_ISDIR(st.st_mode);
    if (CreateDirectoryExW(path.substr(0, path.find_last_of('\\', path.size() - 2)).c_str(), path.c_str(), NULL) == 0) {
        if ((GetLastError() == ERROR_PATH_NOT_FOUND || GetLastError() == ERROR_FILE_NOT_FOUND) && path != L"\\" && !path.empty()) {
            if (createDirectory(path.substr(0, path.find_last_of('\\', path.size() - 2)))) return 1;
            CreateDirectoryExW(path.substr(0, path.find_last_of('\\', path.size() - 2)).c_str(), path.c_str(), NULL);
        }
        else if (GetLastError() != ERROR_ALREADY_EXISTS) return 1;
    }
    return 0;
}

char* basename(char* path) {
    char* filename = strrchr(path, '/');
    if (filename == NULL)
        filename = path;
    else
        filename++;
    return filename;
}

char* dirname(char* path) {
    if (path[0] == '/') strcpy(path, &path[1]);
    char tch;
    if (strrchr(path, '/') != NULL) tch = '/';
    else if (strrchr(path, '\\') != NULL) tch = '\\';
    else return path;
    path[strrchr(path, tch) - path] = '\0';
    return path;
}

unsigned long long getFreeSpace(std::wstring path) {
    ULARGE_INTEGER retval;
    if (GetDiskFreeSpaceExW(path.substr(0, path.find_last_of('\\', path.size() - 2)).c_str(), &retval, NULL, NULL) == 0) {
        if (path.substr(0, path.find_last_of(L"\\")-1).empty()) return 0;
        else return getFreeSpace(path.substr(0, path.find_last_of(L"\\")-1));
    }
    return retval.QuadPart;
}

unsigned long long getCapacity(std::wstring path) {
    ULARGE_INTEGER retval;
    if (GetDiskFreeSpaceExW(path.substr(0, path.find_last_of('\\', path.size() - 2)).c_str(), NULL, &retval, NULL) == 0) {
        if (path.substr(0, path.find_last_of(L"\\")-1).empty()) return 0;
        else return getCapacity(path.substr(0, path.find_last_of(L"\\")-1));
    }
    return retval.QuadPart;
}

int removeDirectory(std::wstring path) {
    DWORD attr = GetFileAttributesW(path.c_str());
    if (attr == INVALID_FILE_ATTRIBUTES) return GetLastError();
    if (attr & FILE_ATTRIBUTE_DIRECTORY) {
        WIN32_FIND_DATAW find;
        std::wstring s = path;
        if (path[path.size() - 1] != '\\') s += L"\\";
        s += L"*";
        HANDLE h = FindFirstFileW(s.c_str(), &find);
        if (h != INVALID_HANDLE_VALUE) {
            do {
                if (!(find.cFileName[0] == '.' && (wcslen(find.cFileName) == 1 || (find.cFileName[1] == '.' && wcslen(find.cFileName) == 2)))) {
                    std::wstring newpath = path;
                    if (path[path.size() - 1] != '\\') newpath += L"\\";
                    newpath += find.cFileName;
                    int res = removeDirectory(newpath);
                    if (res) {
                        FindClose(h);
                        return res;
                    }
                }
            } while (FindNextFileW(h, &find));
            FindClose(h);
        }
        return RemoveDirectoryW(path.c_str()) ? 0 : GetLastError();
    } else return DeleteFileW(path.c_str()) ? 0 : GetLastError();
}

void updateNow(std::string tagname) {
    HTTPDownload("https://github.com/MCJack123/craftos2/releases/download/" + tagname + (PathFileExistsW((getROMPath() + L"\\rom\\apis\\command\\commands.lua").c_str()) ? "CraftOS-PC-CCT-Edition-Setup.exe" : "/CraftOS-PC-Setup.exe"), [](std::istream& in) {
        char str[261];
        GetTempPathA(261, str);
        std::string path = std::string(str) + "\\setup.exe";
        std::ofstream out(path, std::ios::binary);
        out << in.rdbuf();
        out.close();
        STARTUPINFOA info;
        memset(&info, 0, sizeof(info));
        info.cb = sizeof(info);
        PROCESS_INFORMATION process;
        CreateProcessA(path.c_str(), (char*)(path + " /SILENT").c_str(), NULL, NULL, FALSE, 0, NULL, NULL, &info, &process);
        CloseHandle(process.hProcess);
        CloseHandle(process.hThread);
        exit(0);
    });
}

std::vector<std::wstring> failedCopy;

int recursiveCopy(std::wstring path, std::wstring toPath) {
    DWORD attr = GetFileAttributesW(path.c_str());
    if (attr == INVALID_FILE_ATTRIBUTES) return GetLastError();
    if (attr & FILE_ATTRIBUTE_DIRECTORY) {
        if (CreateDirectoryExW(toPath.substr(0, toPath.find_last_of('\\', toPath.size() - 2)).c_str(), toPath.c_str(), NULL) == 0) return GetLastError();
        WIN32_FIND_DATAW find;
        std::wstring s = path;
        if (path[path.size() - 1] != '\\') s += L"\\";
        s += L"*";
        HANDLE h = FindFirstFileW(s.c_str(), &find);
        if (h != INVALID_HANDLE_VALUE) {
            do {
                if (!(find.cFileName[0] == '.' && (wcslen(find.cFileName) == 1 || (find.cFileName[1] == '.' && wcslen(find.cFileName) == 2)))) {
                    std::wstring newpath = path;
                    if (path[path.size() - 1] != '\\') newpath += L"\\";
                    newpath += find.cFileName;
                    int res = recursiveCopy(newpath, toPath + L"\\" + std::wstring(find.cFileName));
                    if (res) failedCopy.push_back(toPath + L"\\" + std::wstring(find.cFileName));
                }
            } while (FindNextFileW(h, &find));
            FindClose(h);
        }
        return RemoveDirectoryW(path.c_str()) ? 0 : GetLastError();
    } else return MoveFileW(path.c_str(), toPath.c_str()) ? 0 : GetLastError();
}

void migrateData() {
    std::wstring_convert<std::codecvt_utf8_utf16<wchar_t>> converter;
    DWORD size = ExpandEnvironmentStringsW(L"%USERPROFILE%\\.craftos", expand_tmp, 32767);
    std::wstring oldpath = expand_tmp;
    struct_stat st;
    if (platform_stat(oldpath.c_str(), &st) == 0 && S_ISDIR(st.st_mode) && platform_stat(getBasePath().c_str(), &st) != 0)
        recursiveCopy(oldpath, getBasePath());
    if (!failedCopy.empty())
        SDL_ShowSimpleMessageBox(SDL_MESSAGEBOX_WARNING, "Migration Failure", "Some files were unable to be moved while migrating the user data directory. These files have been left in place, and they will not appear inside the computer. You can copy them over from the old directory manually.", NULL);
}

void copyImage(SDL_Surface* surf) {
    char * bmp = new char[surf->w*surf->h*surf->format->BytesPerPixel + 128];
    SDL_RWops * rw = SDL_RWFromMem(bmp, surf->w*surf->h*surf->format->BytesPerPixel + 128);
    SDL_SaveBMP_RW(surf, rw, false);
    HGLOBAL hMem = GlobalAlloc(GMEM_MOVEABLE, rw->seek(rw, 0, RW_SEEK_CUR) - sizeof(BITMAPFILEHEADER));
    if (hMem == NULL) { delete[] bmp; return; }
    memcpy(GlobalLock(hMem), bmp + sizeof(BITMAPFILEHEADER), rw->seek(rw, 0, RW_SEEK_CUR) - sizeof(BITMAPFILEHEADER));
    GlobalUnlock(hMem);
    OpenClipboard(0);
    EmptyClipboard();
    SetClipboardData(CF_DIB, hMem);
    CloseClipboard();
    delete[] bmp;
}

LONG WINAPI exceptionHandler(PEXCEPTION_POINTERS pExceptionInfo) {
    MessageBoxA(NULL, "Uh oh, CraftOS-PC has crashed! Please report this to https://www.craftos-pc.cc/bugreport. When writing the report, attach the latest CraftOS-PC.exe .dmp file located here (you can type this into the File Explorer): '%LOCALAPPDATA%\\CrashDumps'. CraftOS-PC will now close.", "Application Error", MB_OK | MB_ICONSTOP);
    return EXCEPTION_CONTINUE_SEARCH;
}

// Do nothing. We definitely don't want to crash when there's only an invalid parameter, and I assume functions affected will return some value that won't cause problems. (I know strftime, used in os.date, will be fine.)
void invalidParameterHandler(const wchar_t * expression, const wchar_t * function, const wchar_t * file, unsigned int line, uintptr_t pReserved) {}

// We're relying on WER to automatically generate a minidump here.
// Hopefully the user can figure out how to use the File Explorer to go to a folder...
void setupCrashHandler() {
    SetUnhandledExceptionFilter(exceptionHandler);
    _set_invalid_parameter_handler(invalidParameterHandler);
}

#endif<|MERGE_RESOLUTION|>--- conflicted
+++ resolved
@@ -67,11 +67,7 @@
     return rom_path_expanded;
 }
 
-<<<<<<< HEAD
-std::string getPlugInPath() { return getROMPath() + "/plugins-luajit/"; }
-=======
-std::wstring getPlugInPath() { return getROMPath() + L"/plugins/"; }
->>>>>>> 8b382094
+std::wstring getPlugInPath() { return getROMPath() + L"/plugins-luajit/"; }
 
 std::wstring getMCSavePath() {
     DWORD size = ExpandEnvironmentStringsW(L"%appdata%\\.minecraft\\saves\\", expand_tmp, 32767);
