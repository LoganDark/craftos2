--- conflicted
+++ resolved
@@ -71,15 +71,9 @@
 
 You can get all of these dependencies with:
   * Windows: The VS solution includes all packages required except POCO (build yourself)
-<<<<<<< HEAD
-  * Mac (Homebrew): `brew install lua@5.1 sdl2 sdl2-mixer png++ libharu poco; git clone https://github.com/MCJack123/craftos2-rom`
-  * Ubuntu: `sudo apt install git build-essential liblua5.1-0-dev libsdl2-dev libsdl2-mixer-dev libhpdf-dev libpng++-dev libpoco-dev libncurses5-dev; git clone https://github.com/MCJack123/craftos2-rom`
-  * Arch Linux: `sudo pacman -S lua51 sdl2 sdl2_mixer openssl-1.0 png++ libharu ncurses`
-=======
   * Mac (Homebrew): `brew install lua@5.1 sdl2 sdl2-mixer png++ libharu poco ncurses; git clone https://github.com/MCJack123/craftos2-rom`
   * Ubuntu: `sudo apt install git build-essential liblua5.1-0-dev libsdl2-dev libsdl2-mixer-dev libhpdf-dev libpng++-dev libpoco-dev libncurses5-dev; git clone https://github.com/MCJack123/craftos2-rom`
   * Arch Linux: `sudo pacman -S lua51 sdl2 sdl2_mixer openssl-1.0 png++ libharu poco ncurses`
->>>>>>> 0cf891c7
 
 ### Instructions
 #### Windows
