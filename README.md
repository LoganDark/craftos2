# CraftOS-PC *Accelerated* [![Build Status](https://travis-ci.com/MCJack123/craftos2.svg?branch=luajit)](https://travis-ci.com/MCJack123/craftos2) [![Actions Status](https://github.com/MCJack123/craftos2/workflows/CI/badge.svg?branch=luajit)](https://github.com/MCJack123/craftos2/actions)
A rewrite of [CraftOS-PC (Classic)](https://github.com/MCJack123/craftos) using C++ and the LuaJIT API, as well as SDL for drawing. 

CraftOS-PC *Accelerated* uses LuaJIT instead of the standard PUC Lua, which offers improved performance at the expense of possible incompatibility.

![Screenfetch](image1.png)

## Requirements for released builds
* Supported operating systems:
  * Windows Vista x64 or later
  * macOS 10.9+
  * Ubuntu 18.04, 19.04, 19.10
  * Arch Linux with AUR helper
* Administrator privileges
* 20 MB free space

## Installing
### Windows
1. Download CraftOS-PC-Setup.exe from the latest CraftOS-PC *Accelerated* release
2. Follow the instructions in the setup program
3. Open CraftOS-PC from the Start Menu

### Mac
#### __*Catalina Users: READ THIS*__
macOS Catalina adds a new policy requiring all apps to be notarized with a Developer ID. Because I don't have a paid dev account, CraftOS-PC cannot be notarized, meaning Catalina users can't just double click on the app at first launch. **When opening CraftOS-PC for the first time, make sure to right-click on the app and click Open, instead of double-clicking the app as usual.**
#### Homebrew Cask
```bash
$ brew tap MCJack123/CraftOSPC
$ brew cask install craftos-pc-accelerated
$ open /Applications/CraftOS-PC.app
```
#### Manual
1. Download CraftOS-PC.dmg from the latest CraftOS-PC *Accelerated* release
2. Drag and drop into Applications (or not)
3. Double-click CraftOS-PC(.app)

### Ubuntu (PPA)
```bash
$ sudo add-apt-repository ppa:jackmacwindows/ppa
$ sudo apt update
$ sudo apt install craftos-pc-accelerated
$ craftos
```

### Arch Linux
<<<<<<< HEAD
Install the `craftos-pc-accelerated` package using your chosen AUR helper (e.g. `yay -S craftos-pc-accelerated`).
=======
Install the `craftos-pc` package using your chosen AUR helper (e.g. `yay -S craftos-pc`).

## v2.2: Where are my files?
CraftOS-PC v2.2 moves the save directory to be more appropriate for each platform. Your files are not gone; they're automatically moved over before launching if the old folder is still present. You can find the computer data files at these locations:
* Windows: `%appdata%\CraftOS-PC` (`C:\Users\<user>\AppData\Roaming\CraftOS-PC`)
* Mac: `~/Library/Application Support/CraftOS-PC`
* Linux: `$XDG_DATA_HOME/craftos-pc` or `~/.local/share/craftos-pc`
>>>>>>> 6a3251d5

## Building
### Requirements
* [CraftOS ROM package](https://github.com/MCJack123/craftos2-rom)
* Compiler supporting C++11
  * Linux: G++ 4.9+, make
  * Mac: Xcode CLI tools (xcode-select --install)
  * Windows: Visual Studio 2019
<<<<<<< HEAD
* LuaJIT 2.0
=======
>>>>>>> 6a3251d5
* SDL 2.0.8+ (may work on older versions on non-Linux)
* OpenSSL 1.0.x
* Windows: dirent.h
* POCO NetSSL + JSON libraries + dependencies
  * Foundation
  * Util
  * Crypto
  * XML
  * JSON
  * Net
  * NetSSL

### Optional
* libpng 1.6 & png++ 0.2.7+
  * Can be disabled with `--without-png`, will save as BMP instead
* [libharu/libhpdf](https://github.com/libharu/libharu)
  * Can be disabled with `--without-hpdf`, `--with-html` or `--with-txt`
* ncurses
  * Can be disabled with `--without-ncurses`, will disable CLI support
* SDL_mixer 2.0+
  * Can be disabled with `--without-sdl_mixer`, will disable audio disc support
  * For MP3 support, libmpg123 is required
  * For FLAC support, libFLAC is required
* The path to the ROM package can be changed with `--prefix=<path>`, which will store the ROM at `<path>/share/craftos`

You can get all of these dependencies with:
  * Windows: The VS solution includes all packages required except POCO and png (build yourself)
  * Mac (Homebrew): `brew install sdl2 sdl2_mixer png++ libharu poco ncurses; git clone https://github.com/MCJack123/craftos2-rom`
  * Ubuntu: `sudo apt install git build-essential libsdl2-dev libsdl2-mixer-dev libhpdf-dev libpng++-dev libpoco-dev libncurses5-dev; git clone https://github.com/MCJack123/craftos2-rom`
  * Arch Linux: `sudo pacman -S sdl2 sdl2_mixer openssl-1.0 png++ libharu poco ncurses`

### Instructions
#### Windows
1. Download [Visual Studio 2019](https://visualstudio.microsoft.com/) if not already installed
2. [Build Poco from source](https://pocoproject.org/download.html#visualstudio)
3. Open a new Explorer window in %ProgramFiles% (Win-R, %ProgramFiles%)
4. Create a directory named `CraftOS-PC`
5. Copy the contents of the CraftOS ROM into the directory
6. Open `CraftOS-PC 2.sln` with VS
7. Ensure all NuGet packages are installed
8. Right click on CraftOS-PC 2.vcxproj -> CraftOS-PC 2 Properties... -> Linker -> General -> Additional Library Search Paths -> Add the path to the poco/lib directory
9. Build & Run

#### Mac
1. Open a new Terminal window
2. `cd` to the cloned repository
3. `git submodule update --init --recursive`
4. `make -C craftos2-lua macosx`
5. `./configure`
6. `make macapp`
7. Open the repository in a new Finder window
8. Right click on CraftOS-PC.app => Show Package Contents
9. Open Contents -> Resources
10. Copy the ROM package inside
11. Run CraftOS-PC.app

#### Linux
1. Open a new terminal
2. `cd` to the cloned repository
3. `git submodule update --init --recursive`
4. `make -C craftos2-lua linux`
5. `./configure`
6. `make`
7. `sudo mkdir /usr/local/share/craftos`
8. Copy the ComputerCraft ROM into `/usr/local/share/craftos/`
9. `./craftos`

## FAQ
### Why is the ComputerCraft ROM/BIOS not included with the source?
ComputerCraft and its assets are licensed under a copyleft license that requires anything using its code to be under the same license. Since I want CraftOS-PC 2 to remain under only the MIT license, I will not be distributing any original ComputerCraft files with the CraftOS-PC 2 source. You can still aquire the ROM [separately](https://github.com/MCJack123/craftos2-rom).

### Why did you choose C++?
Since the original ComputerCraft code is written in Java, it may seem like a better idea to create an emulator based on the original mod code. But I found that using native C++ lets the emulator run much better than if it was in Java.

**1. It runs much faster**
One of the biggest issues I had with CraftOS-PC Classic was that it *ran too slow*. The Java VM adds much overhead to the program which, frankly, is unnecessary. As a native program, CraftOS-PC 2 runs 2x faster than CraftOS-Classic. The barebones nature of native code allows this speed boost to exist.

**2. It uses less memory**
Another problem with CraftOS-PC Classic was that it used much more memory than necessary. At startup, CraftOS-PC Classic used well over 150 MB of memory, which could grow to nearly a gigabyte with extensive use. CraftOS-PC 2 only uses 40 MB at startup on Mac (10 on Windows!), and under my testing has never gone over 100 MB. This is due to C++'s manual memory management and the absence of the entire JVM.

**3. It's the language Lua's written in**
Using the same language that Lua uses guarantees compatibility with the base API. LuaJ has many known issues that can hinder development and cause much confusion while writing programs. Writing CraftOS-PC 2 using liblua guarantees that Lua will behave as it should.

**4. It doesn't rely on any single platform**
I wanted to keep CraftOS-PC Classic's wide compatibility in CraftOS-PC 2. Using other languages such as C# or Swift are platform-dependent and are not guaranteed to work on any platform. C++ is a basic language that's always present and maintains a portable library that works on all platforms. I've moved all platform-specific code into the platform_*.cpp files so the rest of the code can remain as independent as possible.<|MERGE_RESOLUTION|>--- conflicted
+++ resolved
@@ -43,17 +43,13 @@
 ```
 
 ### Arch Linux
-<<<<<<< HEAD
 Install the `craftos-pc-accelerated` package using your chosen AUR helper (e.g. `yay -S craftos-pc-accelerated`).
-=======
-Install the `craftos-pc` package using your chosen AUR helper (e.g. `yay -S craftos-pc`).
 
 ## v2.2: Where are my files?
 CraftOS-PC v2.2 moves the save directory to be more appropriate for each platform. Your files are not gone; they're automatically moved over before launching if the old folder is still present. You can find the computer data files at these locations:
 * Windows: `%appdata%\CraftOS-PC` (`C:\Users\<user>\AppData\Roaming\CraftOS-PC`)
 * Mac: `~/Library/Application Support/CraftOS-PC`
 * Linux: `$XDG_DATA_HOME/craftos-pc` or `~/.local/share/craftos-pc`
->>>>>>> 6a3251d5
 
 ## Building
 ### Requirements
@@ -62,10 +58,7 @@
   * Linux: G++ 4.9+, make
   * Mac: Xcode CLI tools (xcode-select --install)
   * Windows: Visual Studio 2019
-<<<<<<< HEAD
 * LuaJIT 2.0
-=======
->>>>>>> 6a3251d5
 * SDL 2.0.8+ (may work on older versions on non-Linux)
 * OpenSSL 1.0.x
 * Windows: dirent.h
